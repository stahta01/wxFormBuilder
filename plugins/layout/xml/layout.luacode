--- conflicted
+++ resolved
@@ -52,20 +52,16 @@
   </templates>
 
   <templates class="wxStaticBoxSizer">
-<<<<<<< HEAD
-    <template name="construction">#utbl$name = wx.wxStaticBoxSizer( wx.wxStaticBox( #utbl#wxparent $name, $id, $label ), $orient ) #nl</template>
-=======
     <template name="construction">
       #ifnull $staticbox
       @{
-        #utbl$name = wx.wxStaticBoxSizer( $orient, #utbl#parentname, $label ) #nl
+        #utbl$name = wx.wxStaticBoxSizer( $orient, #utbl#wxparent $name, $label ) #nl
       @}
       #ifnotnull $staticbox
       @{
         #utbl$name = wx.wxStaticBoxSizer( #utbl$staticbox, $orient ) #nl
       @}
     </template>
->>>>>>> 5620742f
     <template name="evt_connect_OnUpdateUI">-- event #utbl$name:evt_connect_OnUpdateUI isn't currently supported by wxLua</template>
   </templates>
 
